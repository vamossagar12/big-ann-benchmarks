any:
    faiss-ivf:
      docker-tag: billion-scale-benchmark-faissconda
      module: benchmark.algorithms.faiss_inmem
      constructor: FaissIVF
      base-args: ["@metric"]
      run-groups:
        base:
          args: [[1024,2048,4096,8192]]
          query-args: [[1, 5, 10, 50, 100, 200]]
random-range-xs:
    faiss-t1:
      docker-tag: billion-scale-benchmark-faissconda
      module: benchmark.algorithms.faiss_t1
      constructor: Faiss
      base-args: ["@metric"]
      run-groups:
        base:
          # the following args show all build arguments that can be provided to the t1 baseline.
          args: |
              [{"indexkey": "OPQ32_128,IVF1024_HNSW32,PQ32",
                "buildthreads": -1,
                "by_residual": -1,
                "add_bs": 100000000,
                "two_level_clustering": true,
                "quantizer_add_efSearch": 80,
                "quantizer_efConstruction": 200,
                "maxtrain": 100000000,
                "clustering_niter": 25
                }]
          # Trying all combinations of nprobe x efSearch
          query-args: [[1, 2, 4, 8, 16, 32, 64, 128], [4, 8, 32, 128, 512]]
random-xs:
    faiss-t1:
      docker-tag: billion-scale-benchmark-faissconda
      module: benchmark.algorithms.faiss_t1
      constructor: Faiss
      base-args: ["@metric"]
      run-groups:
        base:
          args: |
              [{"indexkey": "OPQ32_128,IVF1024_HNSW32,PQ32"
                }]
          # Trying all combinations of nprobe x efSearch
          query-args: [[1, 2, 4, 8, 16, 32, 64, 128], [4, 8, 32, 128, 512]]
deep-10M:
    faiss-t1:
      docker-tag: billion-scale-benchmark-faissconda
      module: benchmark.algorithms.faiss_t1
      constructor: Faiss
      base-args: ["@metric"]
      run-groups:
        base:
          args: |
              [{"indexkey": "OPQ32_128,IVF65536_HNSW32,PQ32"
                }]
          # Trying all combinations of nprobe x efSearch
          query-args: [[1, 2, 4, 8, 16, 32, 64, 128], [4, 8, 32, 128, 512]]
deep-1B:
    faiss-t1:
      docker-tag: billion-scale-benchmark-faissconda
      module: benchmark.algorithms.faiss_t1
      constructor: Faiss
      base-args: ["@metric"]
      run-groups:
        base:
          args: |
              [{"indexkey": "OPQ64_128,IVF1048576_HNSW32,PQ64x4fsr",
                "url": "https://dl.fbaipublicfiles.com/billion-scale-ann-benchmarks/track1_baseline_faiss/deep-1B.IVF1M_2level_PQ64x4fsr.faissindex"
                }]
          query-args: |
              ["nprobe=1,quantizer_efSearch=4",
              "nprobe=2,quantizer_efSearch=4",
              "nprobe=2,quantizer_efSearch=8",
              "nprobe=4,quantizer_efSearch=4",
              "nprobe=2,quantizer_efSearch=16",
              "nprobe=4,quantizer_efSearch=8",
              "nprobe=4,quantizer_efSearch=16",
              "nprobe=8,quantizer_efSearch=4",
              "nprobe=8,quantizer_efSearch=8",
              "nprobe=8,quantizer_efSearch=16",
              "nprobe=8,quantizer_efSearch=32",
              "nprobe=8,quantizer_efSearch=64",
              "nprobe=16,quantizer_efSearch=8",
              "nprobe=16,quantizer_efSearch=16",
              "nprobe=16,quantizer_efSearch=32",
              "nprobe=16,quantizer_efSearch=64",
              "nprobe=16,quantizer_efSearch=128",
              "nprobe=32,quantizer_efSearch=16",
              "nprobe=32,quantizer_efSearch=32",
              "nprobe=32,quantizer_efSearch=64",
              "nprobe=32,quantizer_efSearch=128",
              "nprobe=32,quantizer_efSearch=256",
              "nprobe=64,quantizer_efSearch=16",
              "nprobe=64,quantizer_efSearch=32",
              "nprobe=64,quantizer_efSearch=64",
              "nprobe=64,quantizer_efSearch=128",
              "nprobe=64,quantizer_efSearch=256",
              "nprobe=64,quantizer_efSearch=512",
              "nprobe=128,quantizer_efSearch=32",
              "nprobe=128,quantizer_efSearch=64",
              "nprobe=128,quantizer_efSearch=128",
              "nprobe=128,quantizer_efSearch=256",
              "nprobe=128,quantizer_efSearch=512",
              "nprobe=256,quantizer_efSearch=64",
              "nprobe=256,quantizer_efSearch=128"]
msspacev-1B:
    faiss-t1:
      docker-tag: billion-scale-benchmark-faissconda
      module: benchmark.algorithms.faiss_t1
      constructor: Faiss
      base-args: ["@metric"]
      run-groups:
        base:
          args: |
              [{"indexkey": "OPQ64_128,IVF1048576_HNSW32,PQ64x4fsr",
                "url": "https://dl.fbaipublicfiles.com/billion-scale-ann-benchmarks/track1_baseline_faiss/msspacev-1B.IVF1M_2level_PQ64x4fsr.faissindex"
                }]
          query-args: |
              ["nprobe=1,quantizer_efSearch=4",
              "nprobe=1,quantizer_efSearch=8",
              "nprobe=1,quantizer_efSearch=16",
              "nprobe=2,quantizer_efSearch=8",
              "nprobe=2,quantizer_efSearch=16",
              "nprobe=4,quantizer_efSearch=16",
              "nprobe=4,quantizer_efSearch=32",
              "nprobe=4,quantizer_efSearch=64",
              "nprobe=8,quantizer_efSearch=32",
              "nprobe=8,quantizer_efSearch=64",
              "nprobe=16,quantizer_efSearch=32",
              "nprobe=8,quantizer_efSearch=128",
              "nprobe=16,quantizer_efSearch=64",
              "nprobe=16,quantizer_efSearch=128",
              "nprobe=32,quantizer_efSearch=64",
              "nprobe=32,quantizer_efSearch=128",
              "nprobe=32,quantizer_efSearch=256",
              "nprobe=64,quantizer_efSearch=128",
              "nprobe=64,quantizer_efSearch=256",
              "nprobe=64,quantizer_efSearch=512",
              "nprobe=128,quantizer_efSearch=128",
              "nprobe=128,quantizer_efSearch=256",
              "nprobe=128,quantizer_efSearch=512",
              "nprobe=256,quantizer_efSearch=256",
              "nprobe=256,quantizer_efSearch=512"]
msturing-1B:
    faiss-t1:
      docker-tag: billion-scale-benchmark-faissconda
      module: benchmark.algorithms.faiss_t1
      constructor: Faiss
      base-args: ["@metric"]
      run-groups:
        base:
          args: |
              [{"indexkey": "OPQ64_128,IVF1048576_HNSW32,PQ64x4fsr",
                "url": "https://dl.fbaipublicfiles.com/billion-scale-ann-benchmarks/track1_baseline_faiss/msturing-1B.IVF1M_2level_PQ64x4fsr.faissindex"
                }]
          query-args: |  
              ["nprobe=1,quantizer_efSearch=4",
              "nprobe=2,quantizer_efSearch=4",
              "nprobe=1,quantizer_efSearch=8",
              "nprobe=2,quantizer_efSearch=8",
              "nprobe=1,quantizer_efSearch=16",
              "nprobe=2,quantizer_efSearch=16",
              "nprobe=4,quantizer_efSearch=16",
              "nprobe=2,quantizer_efSearch=32",
              "nprobe=4,quantizer_efSearch=32",
              "nprobe=8,quantizer_efSearch=32",
              "nprobe=8,quantizer_efSearch=64",
              "nprobe=16,quantizer_efSearch=64",
              "nprobe=16,quantizer_efSearch=128",
              "nprobe=32,quantizer_efSearch=128",
              "nprobe=32,quantizer_efSearch=256",
              "nprobe=64,quantizer_efSearch=128",
              "nprobe=64,quantizer_efSearch=256",
              "nprobe=128,quantizer_efSearch=128",
              "nprobe=64,quantizer_efSearch=512",
              "nprobe=128,quantizer_efSearch=256",
              "nprobe=128,quantizer_efSearch=512",
              "nprobe=256,quantizer_efSearch=256",
              "nprobe=256,quantizer_efSearch=512"]
bigann-1B:
    faiss-t1:
      docker-tag: billion-scale-benchmark-faissconda
      module: benchmark.algorithms.faiss_t1
      constructor: Faiss
      base-args: ["@metric"]
      run-groups:
        base:
          args: |
              [{"indexkey": "OPQ64_128,IVF1048576_HNSW32,PQ64x4fsr",
                "url": "https://dl.fbaipublicfiles.com/billion-scale-ann-benchmarks/track1_baseline_faiss/bigann-1B.IVF1M_2level_PQ64x4fsr.faissindex"
                }]
          query-args: |
               ["nprobe=1,quantizer_efSearch=4",
                "nprobe=2,quantizer_efSearch=4",
                "nprobe=4,quantizer_efSearch=4",
                "nprobe=4,quantizer_efSearch=8",
                "nprobe=8,quantizer_efSearch=4",
                "nprobe=8,quantizer_efSearch=8",
                "nprobe=8,quantizer_efSearch=16",
                "nprobe=8,quantizer_efSearch=32",
                "nprobe=16,quantizer_efSearch=16",
                "nprobe=16,quantizer_efSearch=32",
                "nprobe=16,quantizer_efSearch=64",
                "nprobe=32,quantizer_efSearch=8",
                "nprobe=32,quantizer_efSearch=32",
                "nprobe=32,quantizer_efSearch=64",
                "nprobe=32,quantizer_efSearch=128",
                "nprobe=64,quantizer_efSearch=16",
                "nprobe=64,quantizer_efSearch=32",
                "nprobe=64,quantizer_efSearch=64",
                "nprobe=64,quantizer_efSearch=128",
                "nprobe=64,quantizer_efSearch=256",
                "nprobe=128,quantizer_efSearch=32",
                "nprobe=128,quantizer_efSearch=64",
                "nprobe=128,quantizer_efSearch=128",
                "nprobe=128,quantizer_efSearch=256",
                "nprobe=128,quantizer_efSearch=512",
                "nprobe=256,quantizer_efSearch=64",
                "nprobe=256,quantizer_efSearch=128",
                "nprobe=256,quantizer_efSearch=512",
                "nprobe=512,quantizer_efSearch=256",
                "nprobe=512,quantizer_efSearch=512",
                "nprobe=1024,quantizer_efSearch=256"]
ssnpp-1B:
    faiss-t1:
      docker-tag: billion-scale-benchmark-faissconda
      module: benchmark.algorithms.faiss_t1
      constructor: Faiss
      base-args: ["@metric"]
      run-groups:
        base:
          args: |
              [{"indexkey": "OPQ32_128,IVF1048576_HNSW32,PQ32",
<<<<<<< HEAD
              "url":  "https://dl.fbaipublicfiles.com/billion-scale-ann-benchmarks/track1_baseline_faiss/ssnpp-1B.IVF1M_2level_PQ32.faissindex",
                "buildthreads": -1,
                "by_residual": -1,
                "add_bs": 100000000,
                "two_level_clustering": true,
                "quantizer_add_efSearch": 80,
                "quantizer_efConstruction": 200,
                "maxtrain": 100000000,
                "clustering_niter": 25
=======
              "url": "https://dl.fbaipublicfiles.com/billion-scale-ann-benchmarks/track1_baseline_faiss/ssnpp-1B.IVF1M_2level_PQ32.faissindex"
                }]
          query-args: |
              ["nprobe=1,quantizer_efSearch=4,ht=92",
              "nprobe=1,quantizer_efSearch=4,ht=98",
              "nprobe=1,quantizer_efSearch=4,ht=104",
              "nprobe=1,quantizer_efSearch=4,ht=112",
              "nprobe=1,quantizer_efSearch=8,ht=96",
              "nprobe=1,quantizer_efSearch=8,ht=108",
              "nprobe=1,quantizer_efSearch=16,ht=98",
              "nprobe=1,quantizer_efSearch=16,ht=114",
              "nprobe=1,quantizer_efSearch=16,ht=116",
              "nprobe=1,quantizer_efSearch=32,ht=98",
              "nprobe=1,quantizer_efSearch=32,ht=110",
              "nprobe=1,quantizer_efSearch=32,ht=112",
              "nprobe=1,quantizer_efSearch=32,ht=120",
              "nprobe=4,quantizer_efSearch=16,ht=256",
              "nprobe=4,quantizer_efSearch=32,ht=104",
              "nprobe=4,quantizer_efSearch=32,ht=112",
              "nprobe=4,quantizer_efSearch=32,ht=256",
              "nprobe=8,quantizer_efSearch=32,ht=112",
              "nprobe=4,quantizer_efSearch=64,ht=256",
              "nprobe=8,quantizer_efSearch=64,ht=116",
              "nprobe=8,quantizer_efSearch=64,ht=128",
              "nprobe=16,quantizer_efSearch=32,ht=256",
              "nprobe=16,quantizer_efSearch=64,ht=118",
              "nprobe=32,quantizer_efSearch=64,ht=256",
              "nprobe=64,quantizer_efSearch=256,ht=116",
              "nprobe=32,quantizer_efSearch=512,ht=256",
              "nprobe=64,quantizer_efSearch=512,ht=126",
              "nprobe=256,quantizer_efSearch=256,ht=128",
              "nprobe=512,quantizer_efSearch=256,ht=128",
              "nprobe=2048,quantizer_efSearch=512,ht=256",
              "nprobe=4096,quantizer_efSearch=512,ht=256"]
text2image-1B:
    faiss-t1:
      docker-tag: billion-scale-benchmark-faissconda
      module: benchmark.algorithms.faiss_t1
      constructor: Faiss
      base-args: ["@metric"]
      run-groups:
        base:
          args: |
              [{"indexkey": "OPQ32_128,IVF1048576_HNSW32,PQ32",
              "url": "https://dl.fbaipublicfiles.com/billion-scale-ann-benchmarks/track1_baseline_faiss/text2image-1B.IVF1M_2level_PQ32.faissindex"
>>>>>>> e6c25859
                }]
          # Trying all combinations of nprobe x efSearch
          query-args: | 
              ["nprobe=1,quantizer_efSearch=4,ht=106",
              "nprobe=1,quantizer_efSearch=16,ht=114",
              "nprobe=1,quantizer_efSearch=16,ht=116",
              "nprobe=2,quantizer_efSearch=16,ht=110",
              "nprobe=4,quantizer_efSearch=8,ht=118",
              "nprobe=4,quantizer_efSearch=32,ht=256",
              "nprobe=8,quantizer_efSearch=16,ht=114",
              "nprobe=4,quantizer_efSearch=64,ht=118",
              "nprobe=4,quantizer_efSearch=64,ht=122",
              "nprobe=8,quantizer_efSearch=32,ht=116",
              "nprobe=8,quantizer_efSearch=64,ht=116",
              "nprobe=8,quantizer_efSearch=64,ht=126",
              "nprobe=16,quantizer_efSearch=64,ht=256",
              "nprobe=16,quantizer_efSearch=256,ht=118",
              "nprobe=16,quantizer_efSearch=512,ht=256",
              "nprobe=32,quantizer_efSearch=512,ht=128",
              "nprobe=64,quantizer_efSearch=128,ht=126",
              "nprobe=128,quantizer_efSearch=512,ht=256",
              "nprobe=256,quantizer_efSearch=512,ht=120",
              "nprobe=256,quantizer_efSearch=512,ht=122",
              "nprobe=1024,quantizer_efSearch=512,ht=122",
              "nprobe=1024,quantizer_efSearch=512,ht=128",
              "nprobe=2048,quantizer_efSearch=512,ht=122",
              "nprobe=4096,quantizer_efSearch=512,ht=256"]
ssnpp-10M:
    faiss-t1:
      docker-tag: billion-scale-benchmark-faissconda
      module: benchmark.algorithms.faiss_t1
      constructor: Faiss
      base-args: ["@metric"]
      run-groups:
        base:
          args: |
              [{"indexkey": "OPQ32_128,IVF65536_HNSW32,PQ32"
                }]
          # Trying all combinations of nprobe x efSearch
          query-args: [[1, 2, 4, 8,], [4, 8, 32]]<|MERGE_RESOLUTION|>--- conflicted
+++ resolved
@@ -232,17 +232,6 @@
         base:
           args: |
               [{"indexkey": "OPQ32_128,IVF1048576_HNSW32,PQ32",
-<<<<<<< HEAD
-              "url":  "https://dl.fbaipublicfiles.com/billion-scale-ann-benchmarks/track1_baseline_faiss/ssnpp-1B.IVF1M_2level_PQ32.faissindex",
-                "buildthreads": -1,
-                "by_residual": -1,
-                "add_bs": 100000000,
-                "two_level_clustering": true,
-                "quantizer_add_efSearch": 80,
-                "quantizer_efConstruction": 200,
-                "maxtrain": 100000000,
-                "clustering_niter": 25
-=======
               "url": "https://dl.fbaipublicfiles.com/billion-scale-ann-benchmarks/track1_baseline_faiss/ssnpp-1B.IVF1M_2level_PQ32.faissindex"
                 }]
           query-args: |
@@ -288,9 +277,7 @@
           args: |
               [{"indexkey": "OPQ32_128,IVF1048576_HNSW32,PQ32",
               "url": "https://dl.fbaipublicfiles.com/billion-scale-ann-benchmarks/track1_baseline_faiss/text2image-1B.IVF1M_2level_PQ32.faissindex"
->>>>>>> e6c25859
-                }]
-          # Trying all combinations of nprobe x efSearch
+                }]
           query-args: | 
               ["nprobe=1,quantizer_efSearch=4,ht=106",
               "nprobe=1,quantizer_efSearch=16,ht=114",
