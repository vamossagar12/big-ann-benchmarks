--- conflicted
+++ resolved
@@ -42,8 +42,6 @@
     a = numpy.fromfile(fname, dtype='int32')
     d = a[0]
     return a.reshape(-1, d + 1)[:, 1:].copy()
-
-<<<<<<< HEAD
 
 def read_fbin(filename, start_idx=0, chunk_size=None):
     """ Read *.fbin file that contains float32 vectors
@@ -80,20 +78,6 @@
                           offset=start_idx * 4 * dim)
     return arr.reshape(nvecs, dim)
 
-=======
-# TODO also memmap those?
-def read_fdata(filename, nvecs, dim):
-    with open(filename, 'rb') as f:
-        buf = f.read(dim * 4 * nvecs)
-        vecs = numpy.array(struct.unpack('f' * dim * nvecs, buf))
-    return vecs.reshape((nvecs, dim))
-
-def read_idata(filename, nvecs, dim):
-    with open(filename, 'rb') as f:
-        buf = f.read(dim * 4 * nvecs)
-        vecs = numpy.array(struct.unpack('i' * dim * nvecs, buf))
-    return vecs.reshape((nvecs, dim))
->>>>>>> af55ba47
 
 def sanitize(x):
     return numpy.ascontiguousarray(x, dtype='float32')
