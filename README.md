# Billion-Scale ANN

<http://big-ann-benchmarks.com/>

## Install

The only prerequisite is Python (tested with 3.6) and Docker. Works with newer versions of Python as well but probably requires an updated `requirements.txt` on the host. (Suggestion: copy `requirements.txt` to `requirements${PYTHON_VERSION}.txt` and remove all fixed versions. `requirements.txt` has to be kept for the docker containers.)

1. Clone the repo.
<<<<<<< HEAD
2. Run `pip install -r requirements.txt`. Use `requirements_py38.txt` if you have Python 3.8. You might need to 
install some packages `sudo apt install gcc libfontconfig1-dev'	
3. Install docker by following instructions [here](https://docs.docker.com/engine/install/ubuntu/).
You might also want to follow the post-install steps for running docker in non-root user mode.
4. Run `python install.py` to build all the libraries inside Docker containers.

## Storing Data

The framework assumes that all data is stored in `data/`.
Please use a symlink if your datasets and indices are supposed to be stored somewhere else.
=======
2. Run `pip install -r requirements.txt` (Use `requirements_py38.txt` if you have Python 3.8.)
3. Install docker by following instructions [here](https://docs.docker.com/engine/install/ubuntu/).
4. Run `python install.py` to build all the libraries inside Docker containers.
>>>>>>> 139e69ba

## Data sets

See <http://big-ann-benchmarks.com/> for details on the different datasets.

### Dataset Preparation

Before running experiments, datasets have to be downloaded. All preparation can be carried out by calling

```python
python create_dataset.py --dataset [bigann-1B | deep-1B | text2image-1B | ssnpp-1B | msturing-1B | msspacev-1B]
```

Note that downloading the datasets can potentially take many hours.

For local testing, there exist smaller random datasets `random-xs` and `random-range-xs`. 
Furthermore, most datasets have 1M, 10M and 100M versions, run `python create_dataset -h` to get an overview.


## Running the benchmark

Run `python run.py --dataset $DS --algorithm $ALGO` where `DS` is the dataset you are running on,
and `ALGO` is the name of the algorithm. (Use `python run.py --list-algorithms`) to get an overview.
`python run.py -h` provides you with further options.

The parameters used by the implementation to build and query the index can be found in `algos.yaml`.


## Evaluating the Results
Run `sudo python plot.py --dataset ...` or `sudo python data_export.py --output res.csv` to plot results or dump all of them to csv for further post-processing. 
To avoid sudo, run `sudo chmod -R 777 results/` before invoking these scripts.


## Running the track 1 baseline 
After running the installation, we can evaluate the baseline as follows.

```bash

for DS in bigann-1B  deep-1B  text2image-1B  ssnpp-1B  msturing-1B  msspacev-1B;
do
    python create_dataset.py --dataset $DS;
    python run.py --dataset $DS --algorithm faiss-t1;
done
```

On a 28-core Xeon that provided 100MB/s downloads, carrying out the baseline experiments took roughly 7 days.

## Including your algorithm

1. Add your algorithm into `benchmark/algorithms` by providing a small Python wrapper inheriting from `BaseANN`  defined in `benchmark/algorithms/base.py`. See `benchmark/algorithm/faiss_t1.py` for an example.
2. Add a Dockerfile in `install/` 
3. Edit `algos.yaml with the parameter choices you would like to test.
<|MERGE_RESOLUTION|>--- conflicted
+++ resolved
@@ -7,8 +7,7 @@
 The only prerequisite is Python (tested with 3.6) and Docker. Works with newer versions of Python as well but probably requires an updated `requirements.txt` on the host. (Suggestion: copy `requirements.txt` to `requirements${PYTHON_VERSION}.txt` and remove all fixed versions. `requirements.txt` has to be kept for the docker containers.)
 
 1. Clone the repo.
-<<<<<<< HEAD
-2. Run `pip install -r requirements.txt`. Use `requirements_py38.txt` if you have Python 3.8. You might need to 
+2. Run `pip install -r requirements_py38.txt`, assuming you have Python 3.8. You might need to 
 install some packages `sudo apt install gcc libfontconfig1-dev'	
 3. Install docker by following instructions [here](https://docs.docker.com/engine/install/ubuntu/).
 You might also want to follow the post-install steps for running docker in non-root user mode.
@@ -18,11 +17,6 @@
 
 The framework assumes that all data is stored in `data/`.
 Please use a symlink if your datasets and indices are supposed to be stored somewhere else.
-=======
-2. Run `pip install -r requirements.txt` (Use `requirements_py38.txt` if you have Python 3.8.)
-3. Install docker by following instructions [here](https://docs.docker.com/engine/install/ubuntu/).
-4. Run `python install.py` to build all the libraries inside Docker containers.
->>>>>>> 139e69ba
 
 ## Data sets
 
